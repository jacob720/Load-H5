import numpy as np
from mpi4py import MPI
import h5py as h5
import argparse
import tomopy
import load_h5
import chunk_h5
from datetime import datetime
import os
import math

import GPUtil
from tomobar.methodsDIR import RecToolsDIR


def __option_parser():
    parser = argparse.ArgumentParser()
    parser.add_argument("in_file", help="Input data file.")
    parser.add_argument("out_folder", help="Output folder.")
    parser.add_argument("-p", "--path", default="/entry1/tomo_entry/data/data", help="Data path.")
    parser.add_argument("-c", "--csv", default=None, help="Write results to specified csv file.")
    parser.add_argument("-r", "--repeat", type=int, default=1, help="Number of repeats.")
    parser.add_argument("-d", "--dimension", type=int, choices=[1, 2, 3], default=1,
                        help="Which dimension to slice through (usually 1 = projections, 2 = sinograms).")
    parser.add_argument("-cr", "--crop", type=int, choices=range(1, 101), default=100,
                        help="Percentage of data to process. 10 will take the middle 10% of data in the second dimension.")
    parser.add_argument("-rec", "--reconstruction", default="tomopy",
                        help="The reconstruction toolbox to use for FBP CUDA: tomopy or tomobar.")
    parser.add_argument("-rings", "--stripe", default=None, help="The stripes removal method to apply.")
    parser.add_argument("-nc", "--ncore", type=int, default=1, help="The number of cores.")
    args = parser.parse_args()
    return args


def main():
    args = __option_parser()
    comm = MPI.COMM_WORLD
    comm_size = comm.Get_size()
    rank = comm.Get_rank()
    for i in range(args.repeat):
        print(f"Run number: {i}")
        total_time0 = MPI.Wtime()
        with h5.File(args.in_file, "r", driver="mpio", comm=comm) as in_file:
            dataset = in_file[args.path]
            shape = dataset.shape
        print_once(f"Dataset shape is {shape}")
        angles_degrees = load_h5.get_angles(args.in_file, comm=comm)
        data_indices = load_h5.get_data_indices(args.in_file,
                                                image_key_path="/entry1/tomo_entry/instrument/detector/image_key",
                                                comm=comm)
        angles_radians = np.deg2rad(angles_degrees[data_indices])

        # preview to prepeare to crop the data from the middle when --crop is used to avoid loading the whole volume
        preview = [f"{data_indices[0]}: {data_indices[-1] + 1}", ":", ":"]
        if args.crop != 100:
            new_length = int(round(shape[1] * args.crop / 100))
            offset = int((shape[1] - new_length) / 2)
            preview[1] = f"{offset}: {offset + new_length}"
            cropped_shape = (data_indices[-1] + 1 - data_indices[0], new_length, shape[2])
        else:
            cropped_shape = (data_indices[-1] + 1 - data_indices[0], shape[1], shape[2])
        preview = ", ".join(preview)

        print_once(f"Cropped data shape is {cropped_shape}")

        load_time0 = MPI.Wtime()
        data = load_h5.load_data(args.in_file, args.dimension, args.path, comm=comm, preview=preview)
        load_time1 = MPI.Wtime()
        load_time = load_time1 - load_time0
        print_once(f"Raw projection data loaded in {load_time} seconds")

        darks, flats = load_h5.get_darks_flats(args.in_file, args.path,
                                               image_key_path="/entry1/tomo_entry/instrument/detector/image_key",
                                               comm=comm, preview=preview, dim=args.dimension)

        (angles_total, detector_y, detector_x) = np.shape(data)
        print(f"Process {rank}'s data shape is {(angles_total, detector_y, detector_x)}")

        norm_time0 = MPI.Wtime()
        data = tomopy.normalize(data, flats, darks, ncore=args.ncore, cutoff=10)
        norm_time1 = MPI.Wtime()
        norm_time = norm_time1 - norm_time0
        print_once(f"Data normalised in {norm_time} seconds")

        min_log_time0 = MPI.Wtime()
        data[data == 0.0] = 1e-09
        data = tomopy.minus_log(data, ncore=args.ncore)
        # data[data > 0.0] = -np.log(data[data > 0.0])
        min_log_time1 = MPI.Wtime()
        min_log_time = min_log_time1 - min_log_time0
        print_once(f"Minus log process executed in {min_log_time} seconds")

        abs_out_folder = os.path.abspath(args.out_folder)
        out_folder = f"{abs_out_folder}/{datetime.now().strftime('%d-%m-%Y_%H_%M_%S')}_recon"
        if rank == 0:
            print("Making directory")
            os.mkdir(out_folder)
            print("Directory made")

        nNodes = 1  # change this when nNodes > 1
        GPUs_list = GPUtil.getAvailable(order='memory', limit=4)  # will return a list of availble GPUs
        GPU_index_wr_to_rank = __calculate_GPU_index(nNodes, rank, GPUs_list)

        # calculate the chunk size for the projection data
        slices_no_in_chunks = 4
        if (args.dimension == 1):
            chunks_data = (slices_no_in_chunks, detector_y, detector_x)
        elif (args.dimension == 2):
            chunks_data = (angles_total, slices_no_in_chunks, detector_x)
        else:
            chunks_data = (angles_total, detector_y, slices_no_in_chunks)

        if args.dimension == 1:
            save_time0 = MPI.Wtime()
            chunk_h5.save_dataset(out_folder, "intermediate.h5", data, args.dimension, chunks_data, comm=comm)
            save_time1 = MPI.Wtime()
            save_time = save_time1 - save_time0
            print_once(f"Intermediate data saved in {save_time} seconds")

            slicing_dim = 2  # assuming sinogram slicing here to get it loaded
            reload_time0 = MPI.Wtime()
            data = load_h5.load_data(f"{out_folder}/intermediate.h5", slicing_dim, "/data", comm=comm)
            reload_time1 = MPI.Wtime()
            reload_time = reload_time1 - reload_time0
            print_once(f"Data reloaded in {reload_time} seconds")

        # calculating the center of rotation
        center_time0 = MPI.Wtime()
        rot_center = 0
        mid_rank = int(round(comm_size / 2) + 0.1)
        if rank == mid_rank:
            mid_slice = int(np.size(data, 1) / 2)
            # print(f"Slice for calculation CoR {mid_slice}")
            rot_center = tomopy.find_center_vo(data[:, mid_slice, :], step=0.5, ncore=args.ncore)
            # print(f"The calculated CoR is {rot_center}")
        rot_center = comm.bcast(rot_center, root=mid_rank)
        center_time1 = MPI.Wtime()
        center_time = center_time1 - center_time0
        print_once(f"COR found in {center_time} seconds")

        if args.stripe is not None:
            # removing stripes
            stripes_time0 = MPI.Wtime()
            if args.stripe == 'remove_stripe_fw':
                data = tomopy.prep.stripe.remove_stripe_fw(data, wname='db5', sigma=5, ncore=args.ncore)
            if args.stripe == 'remove_all_stripe':
                data = tomopy.prep.stripe.remove_all_stripe(data, ncore=args.ncore)
            if args.stripe == 'remove_stripe_based_sorting':
                data = tomopy.prep.stripe.remove_stripe_based_sorting(data, ncore=args.ncore)
            stripes_time1 = MPI.Wtime()
            stripes_time = stripes_time1 - stripes_time0
            print_once(f"Data unstriped in {stripes_time} seconds")

        recon_time0 = MPI.Wtime()
        print_once(f"Using CoR {rot_center}")

        print_once(f"Number of GPUs = {len(GPUs_list)}")
        if args.reconstruction == 'tomopy':
            # use ASTRA toolbox for reconstruction on a GPU
            if GPUs_list is not None:
                data = concat_for_gpu(data, 2, len(GPUs_list), comm)
                if data is not None:
                    print(f"Rank {rank}: GPU reconstruction.")
                    opts = {}
                    opts['method'] = 'FBP_CUDA'
                    opts['proj_type'] = 'cuda'
                    opts['gpu_list'] = [GPU_index_wr_to_rank]
                    recon = tomopy.recon(data,
                                         angles_radians,
                                         center=rot_center,
                                         algorithm=tomopy.astra,
                                         options=opts,
                                         ncore=args.ncore)
                    total_time1 = MPI.Wtime()
                    total_time = total_time1 - total_time0
                    print(f"Total time = {total_time} seconds.")
                else:
                    print(f"Rank {rank}: Waiting for GPU processes.")
                    recon = data
                recon = np.swapaxes(scatter_after_gpu(recon, 2, len(GPUs_list), comm), 0, 1)
                print(recon.shape)
            else:
                raise Exception("There are no GPUs available for reconstruction")
        else:
            # use tomobar software (aslo wraps ASTRA similarly to tomopy)
            RectoolsDIR = RecToolsDIR(
                DetectorsDimH=detector_x,  # Horizontal detector dimension
                DetectorsDimV=detector_y,  # Vertical detector dimension (3D case)
                CenterRotOffset=detector_x * 0.5 - rot_center,  # Center of Rotation scalar or a vector
                AnglesVec=angles_radians,  # A vector of projection angles in radians
                ObjSize=detector_x,  # Reconstructed object dimensions (scalar)
                device_projector=GPU_index_wr_to_rank)
            recon = RectoolsDIR.FBP(np.swapaxes(data, 0, 1))  # perform FBP as 3D BP with Astra and then filtering
        recon_time1 = MPI.Wtime()
        recon_time = recon_time1 - recon_time0
        print_once(f"Data reconstructed in {recon_time} seconds")

        (vert_slices, recon_x, recon_y) = np.shape(recon)
        chunks_recon = (1, recon_x, recon_y)

        save_recon_time0 = MPI.Wtime()
        chunk_h5.save_dataset(out_folder, "reconstruction.h5", recon, 1, chunks_recon, comm=comm)
        save_recon_time1 = MPI.Wtime()
        save_recon_time = save_recon_time1 - save_recon_time0
        print_once(f"Reconstruction saved in {save_recon_time} seconds")

        total_time1 = MPI.Wtime()
        total_time = total_time1 - total_time0
        print_once(f"Total time = {total_time} seconds.")


def print_once(output):
    if MPI.COMM_WORLD.rank == 0:
        print(output)


def __calculate_GPU_index(nNodes, rank, GPUs_list):
    nGPUs = len(GPUs_list)
    return int(rank / nNodes) % nGPUs

<<<<<<< HEAD

=======
>>>>>>> 8818ed98
def concat_for_gpu(data, dim, nGPUs, comm=MPI.COMM_WORLD):
    """Concatonate data into larger arrays for processes that will be active during gpu methods."""
    root = comm.rank % nGPUs
    if comm.rank == root:
        active = True
        data = [data]
<<<<<<< HEAD
        for source in range(root + nGPUs, comm.size, nGPUs):
            data.append(__recv_big(source, comm))
    else:
        active = False
        __send_big(data, root, comm)
=======
        for i in range(root + nGPUs, comm.size, nGPUs):
            data.append(comm.recv(source=i, tag=0))
    else:
        active = False
        comm.send(data, root, tag=0)
>>>>>>> 8818ed98
    if active:
        axis = dim - 1
        data = np.concatenate(data, axis=axis)
    else:
        data = None
    return data


def scatter_after_gpu(data, dim, nGPUs, comm=MPI.COMM_WORLD):
    """After a GPU plugin where data has been concatonated, split data back up between all processes."""
    root = comm.rank % nGPUs
    if comm.rank == root:
        group_size = 0
        for i in range(comm.rank, comm.size, nGPUs):
            group_size += 1
        axis = dim - 1
        data = np.array_split(data, group_size, axis=axis)
<<<<<<< HEAD
        for i, dest in enumerate(range(comm.rank + nGPUs, comm.size, nGPUs)):
            __send_big(data[i], dest, comm)
        data = data[0]
    else:
        data = __recv_big(root, comm)
    return data


def __send_big(data, dest, comm=MPI.COMM_WORLD):
    n_bytes = data.size * data.itemsize
    n_sends = math.ciel(2000000000 / n_bytes)
    comm.send(n_sends, dest, tag="n")
    data_blocks = np.array_split(data, n_sends, axis=0)
    for i, data_block in enumerate(data_blocks):
        comm.send(data_block, dest, tag=i)


def __recv_big(source, comm=MPI.COMM_WORLD):
    n_recvs = comm.recv(source, tag="n")
    data_blocks = [None] * n_recvs
    for i in range(n_recvs):
        data_blocks[i] = comm.recv(source, tag=i)
    data = np.concatenate(data_blocks, axis=0)
    return data


=======
        for i, process_rank in enumerate(range(comm.rank + nGPUs, comm.size, nGPUs)):
            comm.send(data[i], process_rank, tag=0)
        data = data[0]
    else:
        data = comm.recv(source=root, tag=0)
    return data

>>>>>>> 8818ed98
if __name__ == '__main__':
    main()<|MERGE_RESOLUTION|>--- conflicted
+++ resolved
@@ -218,29 +218,18 @@
     nGPUs = len(GPUs_list)
     return int(rank / nNodes) % nGPUs
 
-<<<<<<< HEAD
-
-=======
->>>>>>> 8818ed98
+
 def concat_for_gpu(data, dim, nGPUs, comm=MPI.COMM_WORLD):
     """Concatonate data into larger arrays for processes that will be active during gpu methods."""
     root = comm.rank % nGPUs
     if comm.rank == root:
         active = True
         data = [data]
-<<<<<<< HEAD
         for source in range(root + nGPUs, comm.size, nGPUs):
             data.append(__recv_big(source, comm))
     else:
         active = False
         __send_big(data, root, comm)
-=======
-        for i in range(root + nGPUs, comm.size, nGPUs):
-            data.append(comm.recv(source=i, tag=0))
-    else:
-        active = False
-        comm.send(data, root, tag=0)
->>>>>>> 8818ed98
     if active:
         axis = dim - 1
         data = np.concatenate(data, axis=axis)
@@ -258,7 +247,6 @@
             group_size += 1
         axis = dim - 1
         data = np.array_split(data, group_size, axis=axis)
-<<<<<<< HEAD
         for i, dest in enumerate(range(comm.rank + nGPUs, comm.size, nGPUs)):
             __send_big(data[i], dest, comm)
         data = data[0]
@@ -269,7 +257,7 @@
 
 def __send_big(data, dest, comm=MPI.COMM_WORLD):
     n_bytes = data.size * data.itemsize
-    n_sends = math.ciel(2000000000 / n_bytes)
+    n_sends = math.ceil(2000000000 / n_bytes)
     comm.send(n_sends, dest, tag="n")
     data_blocks = np.array_split(data, n_sends, axis=0)
     for i, data_block in enumerate(data_blocks):
@@ -285,14 +273,5 @@
     return data
 
 
-=======
-        for i, process_rank in enumerate(range(comm.rank + nGPUs, comm.size, nGPUs)):
-            comm.send(data[i], process_rank, tag=0)
-        data = data[0]
-    else:
-        data = comm.recv(source=root, tag=0)
-    return data
-
->>>>>>> 8818ed98
 if __name__ == '__main__':
     main()